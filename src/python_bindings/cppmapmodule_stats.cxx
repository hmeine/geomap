--- conflicted
+++ resolved
@@ -216,17 +216,6 @@
 
 void defMapStats()
 {
-<<<<<<< HEAD
-    FaceColorStatisticsWrapper<NumpyFImage>("FaceGrayStatistics")
-        .def("__copy__", &generic__copy__<LabelLUT>)
-        .def("__deepcopy__", &generic__deepcopy__<LabelLUT>)
-    ;
-    FaceColorStatisticsWrapper<NumpyFRGBImage>("FaceRGBStatistics")
-        .def("__copy__", &generic__copy__<LabelLUT>)
-        .def("__deepcopy__", &generic__deepcopy__<LabelLUT>)
-    ;
-=======
-    FaceColorStatisticsWrapper<vigra::PythonGrayImage>("FaceGrayStatistics");
-    FaceColorStatisticsWrapper<vigra::PythonVector3Image>("FaceRGBStatistics");
->>>>>>> e217bf6c
+    FaceColorStatisticsWrapper<NumpyFImage>("FaceGrayStatistics");
+    FaceColorStatisticsWrapper<NumpyFRGBImage>("FaceRGBStatistics");
 }