VIGRA_FIND_PACKAGE( Boost 1.40.0 COMPONENTS signals )

ADD_DEFINITIONS(-DNDEBUG)

INCLUDE_DIRECTORIES(
  ${CMAKE_CURRENT_SOURCE_DIR}
  ${sigcpp_INCLUDE_DIRS}
  ../geomap)

VIGRA_ADD_NUMPY_MODULE(geomap
  SOURCES
    vectorconv.cxx
    pythondiff2d.cxx
    polygon.cxx
    statistics.cxx
    cppmapmodule_utils.cxx
    cppmapmodule_stats.cxx
    cppmapmodule.cxx
    geomapmodule.cxx
    dsl.cxx
  LIBRARIES
<<<<<<< HEAD
#    vigranumpy_core
    ${Boost_SIGNALS_LIBRARIES}
=======
    libgeomap
    vigranumpy_core
    ${sigcpp_LIBRARIES}
>>>>>>> 3877d369
)

IF(PYTHON_PLATFORM MATCHES "^windows$")
    INSTALL(TARGETS geomap RUNTIME DESTINATION ${VIGRANUMPY_INSTALL_DIR})
ELSE()
    INSTALL(TARGETS geomap LIBRARY DESTINATION ${VIGRANUMPY_INSTALL_DIR})
ENDIF()

ADD_DEPENDENCIES(vigranumpy geomap)<|MERGE_RESOLUTION|>--- conflicted
+++ resolved
@@ -19,14 +19,9 @@
     geomapmodule.cxx
     dsl.cxx
   LIBRARIES
-<<<<<<< HEAD
-#    vigranumpy_core
-    ${Boost_SIGNALS_LIBRARIES}
-=======
     libgeomap
     vigranumpy_core
-    ${sigcpp_LIBRARIES}
->>>>>>> 3877d369
+    ${Boost_SIGNALS_LIBRARIES}
 )
 
 IF(PYTHON_PLATFORM MATCHES "^windows$")
