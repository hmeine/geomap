--- conflicted
+++ resolved
@@ -14,16 +14,6 @@
 
 #include <cfloat>
 
-<<<<<<< HEAD
-#ifdef _WIN32 // at least _MSC_VER and __MINGW32__ don't have isnan:
-  inline int isnan(double t) { return _isnan(t); }
-#else
-# include <cmath>
-  using std::isnan;
-#endif
-
-=======
->>>>>>> e217bf6c
 // The define USE_INSECURE_CELL_PTRS can be used to switch between
 // "safe" cell handling e.g. for Python and a possibly faster C++ way.
 
